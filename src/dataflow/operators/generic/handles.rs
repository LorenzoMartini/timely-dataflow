--- conflicted
+++ resolved
@@ -24,13 +24,8 @@
 /// Handle to an operator's input stream.
 pub struct InputHandle<T: Timestamp, D, P: Pull<Bundle<T, D>>> {
     pull_counter: PullCounter<T, D, P>,
-<<<<<<< HEAD
-    internal: Rc<RefCell<ChangeBatch<T>>>,
+    internal: Rc<RefCell<Vec<Rc<RefCell<ChangeBatch<T>>>>>>,
     logging: Option<Logger>,
-=======
-    internal: Rc<RefCell<Vec<Rc<RefCell<ChangeBatch<T>>>>>>,
-    logging: Logger,
->>>>>>> a78bc26a
 }
 
 /// Handle to an operator's input stream and frontier.
@@ -144,11 +139,7 @@
 
 /// Constructs an input handle.
 /// Declared separately so that it can be kept private when `InputHandle` is re-exported.
-<<<<<<< HEAD
-pub fn new_input_handle<T: Timestamp, D, P: Pull<Bundle<T, D>>>(pull_counter: PullCounter<T, D, P>, internal: Rc<RefCell<ChangeBatch<T>>>, logging: Option<Logger>) -> InputHandle<T, D, P> {
-=======
-pub fn new_input_handle<T: Timestamp, D, P: Pull<Bundle<T, D>>>(pull_counter: PullCounter<T, D, P>, internal: Rc<RefCell<Vec<Rc<RefCell<ChangeBatch<T>>>>>>, logging: Logger) -> InputHandle<T, D, P> {
->>>>>>> a78bc26a
+pub fn new_input_handle<T: Timestamp, D, P: Pull<Bundle<T, D>>>(pull_counter: PullCounter<T, D, P>, internal: Rc<RefCell<Vec<Rc<RefCell<ChangeBatch<T>>>>>>, logging: Option<Logger>) -> InputHandle<T, D, P> {
     InputHandle {
         pull_counter,
         internal,
